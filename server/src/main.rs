--- conflicted
+++ resolved
@@ -22,18 +22,6 @@
 
 use kdtree::kdtree::{KdtreePointTrait, Kdtree};
 
-<<<<<<< HEAD
-use bmw_routing_engine::*;
-use graph::*;
-use rank_select_map::*;
-use import::here::link_id_mapper::*;
-use shortest_path::customizable_contraction_hierarchy;
-use shortest_path::node_order::NodeOrder;
-use shortest_path::query::customizable_contraction_hierarchy::Server;
-use io::*;
-use bmw_routing_engine::benchmark::report_time;
-use graph::link_id_to_tail_mapper::*;
-=======
 use bmw_routing_engine::{
     graph::{*, link_id_to_tail_mapper::*},
     rank_select_map::*,
@@ -44,9 +32,8 @@
         query::customizable_contraction_hierarchy::Server,
     },
     io::*,
-    benchmark::measure,
+    benchmark::report_time,
 };
->>>>>>> cd12eef4
 
 #[derive(Debug, PartialEq, Clone, Copy)]
 struct NodeCoord {
@@ -108,15 +95,9 @@
     NamedFile::open(Path::new("static/").join(file)).ok()
 }
 
-<<<<<<< HEAD
-#[get("/query?<query_params>", format = "application/json")]
-fn query(query_params: GeoQuery, state: State<Mutex<Sender<Request>>>) -> Json<Option<GeoResponse>> {
-    let result = report_time("Total Query Request Time", || {
-=======
 #[get("/query?<query_params..>", format = "application/json")]
 fn query(query_params: Form<GeoQuery>, state: State<Mutex<Sender<Request>>>) -> Json<Option<GeoResponse>> {
-    let result = measure("Total Query Request Time", || {
->>>>>>> cd12eef4
+    let result = report_time("Total Query Request Time", || {
         println!("Received Query: {:?}", query_params);
 
         let tx_query = state.lock().unwrap();
@@ -130,15 +111,9 @@
     Json(result)
 }
 
-<<<<<<< HEAD
-#[get("/here_query?<query_params>", format = "application/json")]
-fn here_query(query_params: HereQuery, state: State<Mutex<Sender<Request>>>) -> Json<Option<HereResponse>> {
-    let result = report_time("Total Query Request Time", || {
-=======
 #[get("/here_query?<query_params..>", format = "application/json")]
 fn here_query(query_params: Form<HereQuery>, state: State<Mutex<Sender<Request>>>) -> Json<Option<HereResponse>> {
-    let result = measure("Total Query Request Time", || {
->>>>>>> cd12eef4
+    let result = report_time("Total Query Request Time", || {
         println!("Received Query: {:?}", query_params);
 
         let tx_query = state.lock().unwrap();
