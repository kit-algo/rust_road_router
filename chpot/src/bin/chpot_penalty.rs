#[macro_use]
extern crate rust_road_router;
use rust_road_router::{
    algo::{a_star::RecyclingPotential, ch_potentials::*, *},
    cli::CliErr,
    datastr::graph::*,
    experiments,
    io::*,
    report::*,
};
use std::{env, error::Error, path::Path};

use rand::prelude::*;
use time::Duration;

fn main() -> Result<(), Box<dyn Error>> {
    let _reporter = enable_reporting("chpot_penalty");

    let arg = &env::args().skip(1).next().ok_or(CliErr("No graph directory arg given"))?;
    let path = Path::new(arg);

    let mut rng = experiments::rng(Default::default());

    let graph = WeightedGraphReconstructor("travel_time").reconstruct_from(&path)?;

    let mut algo_runs_ctxt = push_collection_context("algo_runs".to_string());

    let chpot_data = CHPotLoader::reconstruct_from(&path.join("lower_bound_ch"))?;

    let mut penalty_server = {
        let _prepro_ctxt = algo_runs_ctxt.push_collection_item();
<<<<<<< HEAD
        penalty::Penalty::new(&graph, RecyclingPotential::new(chpot_data.potentials().0))
=======
        penalty::Penalty::new(&graph, forward_pot, backward_pot)
>>>>>>> 20f84525
    };

    let mut total_query_time = Duration::zero();
    let num_queries = experiments::chpot::num_queries();

    for _i in 0..num_queries {
        let _query_ctxt = algo_runs_ctxt.push_collection_item();
        let from: NodeId = rng.gen_range(0..graph.num_nodes() as NodeId);
        let to: NodeId = rng.gen_range(0..graph.num_nodes() as NodeId);

        eprintln!();
        report!("from", from);
        report!("to", to);

        let (_, time) = measure(|| penalty_server.alternatives(Query { from, to }));
        report!("running_time_ms", time.to_std().unwrap().as_nanos() as f64 / 1_000_000.0);
        report!(
            "pot_evals",
            penalty_server.potentials().map(|p| p.inner().inner().num_pot_computations()).sum::<usize>()
        );
        eprintln!();

        total_query_time = total_query_time + time;
    }

    if num_queries > 0 {
        eprintln!("Avg. query time {}", total_query_time / (num_queries as i32))
    };

    Ok(())
}<|MERGE_RESOLUTION|>--- conflicted
+++ resolved
@@ -29,11 +29,11 @@
 
     let mut penalty_server = {
         let _prepro_ctxt = algo_runs_ctxt.push_collection_item();
-<<<<<<< HEAD
-        penalty::Penalty::new(&graph, RecyclingPotential::new(chpot_data.potentials().0))
-=======
-        penalty::Penalty::new(&graph, forward_pot, backward_pot)
->>>>>>> 20f84525
+        penalty::Penalty::new(
+            &graph,
+            RecyclingPotential::new(chpot_data.potentials().0),
+            RecyclingPotential::new(chpot_data.potentials().1),
+        )
     };
 
     let mut total_query_time = Duration::zero();
