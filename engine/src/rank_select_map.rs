// this module contains a data structure to efficiently map a large noncensecutive
// global id space into a smaller consecutive id space from 0 to n where the order is preserved

use std::mem::size_of;
use std::cmp::min;
use std::ops::Deref;

use std::alloc::{Global, Alloc, Layout};

use crate::io::*;

// the number of bytes in one L1 cache line
// hardcoded for now, no idea, if we can retreave it during compilation
// if calculated at compile time we must ensure its >= 8
const CACHE_LINE_WIDTH: usize = 64; // bytes

// number of bits (not bytes) in one 64 bit uint
const STORAGE_BITS: usize = size_of::<u64>() * 8;

// this is a little helper data structure
// what we need is a vector of bits with a few extras
// - it needs to be efficiently, no idea if rust is currently doing that,
//   could be that it uses one byte per bit, I couldnt find any definitive answer in the docs
// - we need access to the ints containing the actualy bits, the do popcount on them
// - the memory needs to be aligned to the cache line width
// -> create a thin wrapper around a Vec<u64>, where we do the first allocation ourselves, and have operations to set individual bits

#[derive(Debug)]
pub struct BitVec {
    data: Vec<u64>,
    size: usize
}

impl BitVec {
    pub fn new(size: usize) -> BitVec {
        // ceiling to the right number of u64s
        let num_ints = (size + STORAGE_BITS - 1) / STORAGE_BITS;
        let data = unsafe {
            let pointer = Global.alloc_zeroed(Layout::from_size_align(num_ints * size_of::<usize>(), CACHE_LINE_WIDTH).unwrap()).unwrap();
            // TODO: freeing will supply a different alignment (the one of u64)
            // appearently this is not a problem, but it could be some day
            // so we probably should also do the dropping ourselves
<<<<<<< HEAD
            #[allow(clippy::cast_ptr_alignment)] // the pointer is actually strcter aligned (to CACHE_LINE_WIDTH)
=======
            #[allow(clippy::cast_ptr_alignment)] // was actually allocated with greater alignment
>>>>>>> 4a4ef35f
            Vec::from_raw_parts(pointer.as_ptr() as *mut u64, num_ints, num_ints)
        };

        BitVec { data, size }
    }

    pub fn get(&self, index: usize) -> bool {
        assert!(index < self.size, "index: {} size: {}", index, self.size);
        // shifting a 1 bit to the right place and masking
        self.data[index / STORAGE_BITS] & (1 << (index % STORAGE_BITS)) != 0
    }

    pub fn set(&mut self, index: usize) {
        assert!(index < self.size, "index: {} size: {}", index, self.size);
        // shifting a 1 bit to the right place and then eighter set through | or negate and unset with &
        self.data[index / STORAGE_BITS] |= 1 << (index % STORAGE_BITS);
    }

    pub fn unset(&mut self, index: usize) {
        assert!(index < self.size, "index: {} size: {}", index, self.size);
        // shifting a 1 bit to the right place and then eighter set through | or negate and unset with &
        self.data[index / STORAGE_BITS] &= !(1 << (index % STORAGE_BITS));
    }

    pub fn unset_all_around(&mut self, index: usize) {
        assert!(index < self.size, "index: {} size: {}", index, self.size);
        self.data[index / STORAGE_BITS] = 0;
    }

    pub fn len(&self) -> usize {
        self.size
    }

    pub fn is_empty(&self) -> bool {
<<<<<<< HEAD
        self.size == 0
    }

    pub fn clear(&mut self) {
        for val in &mut self.data {
            *val = 0;
        }
    }

    pub fn count_ones(& self) -> usize {
        self.data.iter().map(|v| v.count_ones() as usize).sum()
=======
        self.len() == 0
>>>>>>> 4a4ef35f
    }
}

impl DataBytes for BitVec {
    fn data_bytes(&self) -> &[u8] {
        self.data.data_bytes()
    }
}

impl DataBytesMut for BitVec {
    fn data_bytes_mut(&mut self) -> &mut [u8] {
        self.data.data_bytes_mut()
    }
}

impl Load for BitVec {
    fn new_with_bytes(num_bytes: usize) -> Self {
        BitVec::new(num_bytes * 8)
    }
}

// the actual map data structure.
// made up of the bitvec with one bit for each global id
// and an vec containing prefix sums of the number of elements
// for each global id in our id space we set the corresponding bit in the bitvector
// the local id is then the number of bits set in the bitvector before the id itself
// the prefix sum array is there so we do not need to always count everything before
// but just the ones in the current cache line, since everything before is
// already counted in the prefix sum. Conveniently couting ones in the ids cache line
// is super fast. Since updates require us to update the prefixes we use the data structure
// in two phases, first insert, and then after compile access

#[derive(Debug)]
pub struct RankSelectMap {
    contained_keys_flags: BitVec,
    prefix_sum: Vec<usize>,
}

const BITS_PER_PREFIX: usize = CACHE_LINE_WIDTH * 8;
const INTS_PER_PREFIX: usize = BITS_PER_PREFIX / STORAGE_BITS;

impl RankSelectMap {
    pub fn new(bit_vec: BitVec) -> RankSelectMap {
        let max_index = bit_vec.len();
        let mut this = RankSelectMap {
            contained_keys_flags: bit_vec,
            // the number of elements in the prefix vector is ceiled and one extra element
            // is added in the back containing the total number of elements
            prefix_sum: vec![0; (max_index + BITS_PER_PREFIX - 1) / BITS_PER_PREFIX + 1],
        };
        this.compile();
        this
    }

    pub fn len(&self) -> usize {
        match self.prefix_sum.last() {
            Some(&len) => len,
            None => 0,
        }
    }

    pub fn is_empty(&self) -> bool {
        self.len() == 0
    }

    fn compile(&mut self) {
        let mut previous = 0;
        // we start from one here, since the first prefix is always zero, and it saves some corner case handling
        for index in 1..self.prefix_sum.len() {
            self.prefix_sum[index] = self.bit_count_entire_range(index - 1) + previous;
            previous = self.prefix_sum[index];
        }
    }

    fn bit_count_entire_range(&self, range_index: usize) -> usize {
        // make sure to not go over the edge
        let range = (range_index * INTS_PER_PREFIX)..min((range_index + 1) * INTS_PER_PREFIX, self.contained_keys_flags.data.len());
        // count_ones will use POPCNT when -C target-cpu=native is set, so this should be crazy fast, since it's all in the cache
        // TODO investigate assembler
        self.contained_keys_flags.data[range].iter().map(|num| num.count_ones() as usize).sum()
    }

    pub fn at(&self, key: usize) -> usize {
        assert!(self.contained_keys_flags.get(key));
        self.prefix_sum[key / BITS_PER_PREFIX] + self.bit_count_partial_range(key)
    }

    pub fn at_or_next_lower(&self, key: usize) -> usize {
        let value = self.prefix_sum[key / BITS_PER_PREFIX] + self.bit_count_partial_range(key);
        if self.contained_keys_flags.get(key) {
            value
        } else {
            value - 1
        }
    }

    pub fn get(&self, key: usize) -> Option<usize> {
        if key < self.contained_keys_flags.size && self.contained_keys_flags.get(key) {
            Some(self.prefix_sum[key / BITS_PER_PREFIX] + self.bit_count_partial_range(key))
        } else {
            None
        }
    }

    fn bit_count_partial_range(&self, key: usize) -> usize {
        let index = key / STORAGE_BITS; // the index of the number containing the bit
        let num = (self.contained_keys_flags.data[index] % (1 << (key % STORAGE_BITS))).count_ones() as usize; // num ones in the number

        let range = ((index / INTS_PER_PREFIX) * INTS_PER_PREFIX)..index; // the range over the numbers before our number
        let sum: usize = self.contained_keys_flags.data[range].iter().map(|num| num.count_ones() as usize).sum(); // num ones in that range
        sum + num
    }
}

impl DataBytes for RankSelectMap {
    fn data_bytes(&self) -> &[u8] {
        self.contained_keys_flags.data_bytes()
    }
}

const GROUPED_LOCALS: usize = 256;

#[derive(Debug)]
pub struct InvertableRankSelectMap {
    map: RankSelectMap,
    blocks: Vec<usize>
}

impl InvertableRankSelectMap {
    pub fn new(map: RankSelectMap) -> InvertableRankSelectMap {
        let num_groups = 1 + (map.len() + GROUPED_LOCALS - 1) / GROUPED_LOCALS;
        let mut blocks = vec![0; num_groups];
        *blocks.last_mut().unwrap() = map.prefix_sum.len() - 1;

        let mut value = 0;
        for (block_index, prefix_sums) in map.prefix_sum.windows(2).enumerate() {
            while prefix_sums[0] <= value && value < prefix_sums[1] {
                blocks[value / GROUPED_LOCALS] = block_index;
                value += GROUPED_LOCALS;
            }
        }

        InvertableRankSelectMap { map, blocks }
    }

    pub fn inverse(&self, value: usize) -> usize {
        debug_assert!(value < self.map.len());
        let group = value / GROUPED_LOCALS;
        let block_index = match self.map.prefix_sum[self.blocks[group]..=self.blocks[group+1]].binary_search(&value) {
            Ok(block_index) => block_index,
            Err(block_index) => block_index - 1,
        } + self.blocks[group];

        let block_local_rank = value - self.map.prefix_sum[block_index];
        let block_local_index = self.block_local_index(block_index, block_local_rank);

        block_index * BITS_PER_PREFIX + block_local_index
    }

    fn block_local_index(&self, block: usize, rank: usize) -> usize {
        let data_begin = block * INTS_PER_PREFIX;
        let data_end = min((block + 1) * INTS_PER_PREFIX, self.map.contained_keys_flags.data.len());
        let data = &self.map.contained_keys_flags.data[data_begin..data_end];

        let mut popcount_sum = 0;
        let mut num_skipped_bits = 0;
        let mut iter = data.iter();
        let bits = loop {
            let bits = iter.next().unwrap();
            let popcount = bits.count_ones() as usize;

            if popcount_sum + popcount > rank {
                break bits;
            }
            popcount_sum += popcount;
            num_skipped_bits += STORAGE_BITS;
        };

        num_skipped_bits + InvertableRankSelectMap::int_local_index(*bits, rank - popcount_sum)
    }

    fn int_local_index(int: u64, rank: usize) -> usize {
        debug_assert!(rank < int.count_ones() as usize);
        let mut word = int;
        let mut adjusted_rank = rank;
        let mut shifted = 0;

        debug_assert!(adjusted_rank < 64);
        let lower_ones = (word as u32).count_ones() as usize;
        if lower_ones <= adjusted_rank {
            word >>= 32;
            adjusted_rank -= lower_ones;
            shifted += 32;
        }

        debug_assert!(adjusted_rank < 32);
        let lower_ones = (word as u16).count_ones() as usize;
        if lower_ones <= adjusted_rank {
            word >>= 16;
            adjusted_rank -= lower_ones;
            shifted += 16;
        }

        debug_assert!(adjusted_rank < 16);
        let lower_ones = (word as u8).count_ones() as usize;
        if lower_ones <= adjusted_rank {
            word >>= 8;
            adjusted_rank -= lower_ones;
            shifted += 8;
        }

        debug_assert!(adjusted_rank < 8);
        while adjusted_rank > 0 {
            word &= word - 1;
            adjusted_rank -= 1;
        }

        debug_assert_ne!(word.trailing_zeros(), 64);
        shifted + word.trailing_zeros() as usize
    }
}

impl Deref for InvertableRankSelectMap {
    type Target = RankSelectMap;

    fn deref(&self) -> &Self::Target {
        &self.map
    }
}

#[cfg(test)]
mod tests {
    use super::*;

    fn create_and_fill_map() -> RankSelectMap {
        let mut bits = BitVec::new(1000);
        bits.set(31);
        bits.set(52);
        bits.set(2);
        bits.set(130);
        bits.set(0);
        bits.set(149);
        bits.set(999);
        RankSelectMap::new(bits)
    }

    #[test]
    fn at_or_next_lower() {
        let map = create_and_fill_map();
        assert_eq!(map.at_or_next_lower(0), 0);
        assert_eq!(map.at_or_next_lower(1), 0);
        assert_eq!(map.at_or_next_lower(2), 1);
        assert_eq!(map.at_or_next_lower(3), 1);
        assert_eq!(map.at_or_next_lower(52), 3);
    }

    #[test]
    fn test_at() {
        let map = create_and_fill_map();
        assert_eq!(map.at(0), 0);
        assert_eq!(map.at(2), 1);
        assert_eq!(map.at(52), 3);
        assert_eq!(map.at(130), 4);
        assert_eq!(map.at(149), 5);
        assert_eq!(map.at(999), 6);
    }

    #[test]
    fn test_get() {
        let map = create_and_fill_map();
        assert_eq!(map.get(31), Some(2));
        assert_eq!(map.get(32), None);
    }

    #[test]
    fn test_len() {
        let map = create_and_fill_map();
        assert_eq!(map.len(), 7);
    }

    #[test]
    fn test_bug() {
        let mut bits = BitVec::new(1000);
        bits.set(0);
        bits.set(64);
        let map = RankSelectMap::new(bits);
        assert_eq!(map.at(0), 0);
        assert_eq!(map.at(64), 1);
    }

    #[test]
    fn test_inverse() {
        let map = InvertableRankSelectMap::new(create_and_fill_map());
        assert_eq!(map.at(0), 0);
        assert_eq!(map.inverse(0), 0);
        assert_eq!(map.inverse(1), 2);
        assert_eq!(map.inverse(3), 52);
        assert_eq!(map.inverse(4), 130);
        assert_eq!(map.inverse(5), 149);
        assert_eq!(map.inverse(6), 999);
    }

    #[test]
    fn test_with_bigger_map() {
        let mut bits = BitVec::new(1 << 16);
        for i in 0..(1<<16) {
            if i % 7 == 3 {
                bits.set(i);
            }
        }
        let map = InvertableRankSelectMap::new(RankSelectMap::new(bits));

        let mut counter = 0;
        for i in 0..(1<<16) {
            if i % 7 == 3 {
                assert_eq!(map.at(i), counter);
                assert_eq!(map.inverse(counter), i);
                counter += 1;
            }
        }
    }
}<|MERGE_RESOLUTION|>--- conflicted
+++ resolved
@@ -40,11 +40,7 @@
             // TODO: freeing will supply a different alignment (the one of u64)
             // appearently this is not a problem, but it could be some day
             // so we probably should also do the dropping ourselves
-<<<<<<< HEAD
-            #[allow(clippy::cast_ptr_alignment)] // the pointer is actually strcter aligned (to CACHE_LINE_WIDTH)
-=======
             #[allow(clippy::cast_ptr_alignment)] // was actually allocated with greater alignment
->>>>>>> 4a4ef35f
             Vec::from_raw_parts(pointer.as_ptr() as *mut u64, num_ints, num_ints)
         };
 
@@ -79,7 +75,6 @@
     }
 
     pub fn is_empty(&self) -> bool {
-<<<<<<< HEAD
         self.size == 0
     }
 
@@ -91,9 +86,6 @@
 
     pub fn count_ones(& self) -> usize {
         self.data.iter().map(|v| v.count_ones() as usize).sum()
-=======
-        self.len() == 0
->>>>>>> 4a4ef35f
     }
 }
 
