--- conflicted
+++ resolved
@@ -47,15 +47,14 @@
             .map( |(&neighbor, &weight)| Link { node: neighbor, weight: weight } )
     }
 
-<<<<<<< HEAD
     pub fn neighbor_iter_mut(&mut self, node: NodeId) -> std::iter::Zip<std::slice::IterMut<NodeId>, std::slice::IterMut<Weight>> {
         let range = (self.first_out[node as usize] as usize)..(self.first_out[(node + 1) as usize] as usize);
         self.head[range.clone()].iter_mut().zip(self.weight[range].iter_mut())
-=======
+    }
+
     pub fn edge_index(&self, from: NodeId, to: NodeId) -> Option<usize> {
         let first_out = self.first_out[from as usize] as usize;
         self.neighbor_iter(from).enumerate().find(|&(_, Link { node, .. })| node == to).map(|(i, _)| first_out + i )
->>>>>>> c7588bee
     }
 
     pub fn reverse(&self) -> FirstOutGraph {
